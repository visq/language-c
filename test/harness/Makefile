TESTS=analysis_enum \
      analysis_ext_decls \
      analysis_local_decls \
      analysis_type_check attributes \
      bug5_dos_newline bugn6_empty_file bug21_sem_typedef \
      bug22_file_permission_cpp bug30_preserve_int_repr bug31_pp_if_else \
      bug20130805_nopos \
      bug20160302_int128 \
      bug20160314_noreturn \
<<<<<<< HEAD
      bug20160729_C_include_stack \
      bug20160911_builtin_bswap
=======
      bug20160911_builtin_bswap \
      parse_dg
>>>>>>> d50dae31

#bug20140111_utf8
all: tests
tests:  $(TESTS:=.runtest)
prepare: make_examples make_test
make_examples: build_lib
	make -C ../../examples
build_lib:
	cd ../.. && cabal build
make_test: build_lib
	make -C ../
clean: $(TESTS:=.runclean)
	make -C ../../examples clean
%.runtest: | prepare
	make -C $* clean all
%.runclean:
	make -C $* clean
<|MERGE_RESOLUTION|>--- conflicted
+++ resolved
@@ -7,13 +7,9 @@
       bug20130805_nopos \
       bug20160302_int128 \
       bug20160314_noreturn \
-<<<<<<< HEAD
       bug20160729_C_include_stack \
-      bug20160911_builtin_bswap
-=======
       bug20160911_builtin_bswap \
       parse_dg
->>>>>>> d50dae31
 
 #bug20140111_utf8
 all: tests
