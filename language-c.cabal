Name:           language-c
<<<<<<< HEAD
Version:        0.7.0
=======
Version:        0.6.2
>>>>>>> 5b1ab122
Cabal-Version:  >= 1.8
Build-Type:     Simple
License:        BSD3
License-File:   LICENSE
Copyright:      LICENSE
Author:         AUTHORS
Maintainer:     benedikt.huber@gmail.com
Stability:      experimental
Homepage:       http://visq.github.io/language-c/
Bug-reports:    https://github.com/visq/language-c/issues/

Synopsis:       Analysis and generation of C code
Description:    Language C is a haskell library for the analysis and generation of C code.
                It features a complete, well tested parser and pretty printer for all of C99 and a large
                set of C11 and clang/GNU extensions.
Category:       Language
Tested-With:    GHC == 7.8.*, GHC == 7.10.*, GHC == 8.0.*, GHC == 8.2.1

Extra-Source-Files: AUTHORS AUTHORS.c2hs ChangeLog README
                    src/Language/C/Parser/Lexer.x
                    src/Language/C/Parser/Parser.y

Source-Repository head
  type:     git
  location: https://github.com/visq/language-c.git

Flag splitBase
    Description: Choose the new smaller, split-up base package.
Flag useByteStrings
    Description: Use ByteString as InputStream datatype
    Default: True
Flag separateSYB
  description: Data.Generics available in separate package.
Flag allWarnings
    Description: Turn on all warnings for building (development)
    Default: False
Library
    Extensions: CPP, DeriveDataTypeable, PatternGuards, BangPatterns, ExistentialQuantification, GeneralizedNewtypeDeriving, ScopedTypeVariables
    Build-Depends:  filepath
    if flag(allWarnings)
        if impl(ghc >= 8.0)
          ghc-options:     -Wall -Wno-redundant-constraints
        else
          ghc-options:     -Wall
    if flag(splitBase)
        Build-Depends: base >= 3 && < 5, process, directory, array, containers, pretty

        If flag(separateSYB)
          Build-Depends:
            base >=4 && <5,
            syb
        Else
          Build-Depends:
            base <4
    else
        Build-Depends: base < 3

    if flag(useByteStrings)
        Build-Depends: bytestring >= 0.9.0
    else
        cpp-options: -DNO_BYTESTRING
    Build-Tools:    happy, alex

    Hs-Source-Dirs: src
    Exposed-Modules:
                      -- top-level
                      Language.C
                      -- data
                      Language.C.Data
                      Language.C.Data.Position
                      Language.C.Data.Ident
                      Language.C.Data.Error
                      Language.C.Data.Name
                      Language.C.Data.Node
                      Language.C.Data.InputStream
                      -- syntax
                      Language.C.Syntax
                      Language.C.Syntax.AST
                      Language.C.Syntax.Constants
                      Language.C.Syntax.Ops
                      Language.C.Syntax.Utils
                      -- parser
                      Language.C.Parser
                      -- pretty printer
                      Language.C.Pretty
                      -- system
                      Language.C.System.Preprocess
                      Language.C.System.GCC
                      -- analysis [experimental]
                      Language.C.Analysis
                      Language.C.Analysis.ConstEval
                      Language.C.Analysis.Builtins
                      Language.C.Analysis.SemError
                      Language.C.Analysis.SemRep
                      Language.C.Analysis.DefTable
                      Language.C.Analysis.TravMonad
                      Language.C.Analysis.AstAnalysis
                      Language.C.Analysis.DeclAnalysis
                      Language.C.Analysis.Debug
                      Language.C.Analysis.TypeCheck
                      Language.C.Analysis.TypeConversions
                      Language.C.Analysis.TypeUtils
                      Language.C.Analysis.NameSpaceMap
                      -- semrep -> code [alpha]
                      Language.C.Analysis.Export
    Other-Modules:
                      Language.C.Data.RList
                      -- parser implementation
                      Language.C.Parser.Builtin
                      Language.C.Parser.Lexer
                      Language.C.Parser.ParserMonad
                      Language.C.Parser.Tokens
                      Language.C.Parser.Parser

-- test description
Test-Suite language-c-harness
    type:       exitcode-stdio-1.0
    main-is:    test/harness/run-harness.hs
    build-depends: base, language-c, directory, process, filepath<|MERGE_RESOLUTION|>--- conflicted
+++ resolved
@@ -1,9 +1,5 @@
 Name:           language-c
-<<<<<<< HEAD
 Version:        0.7.0
-=======
-Version:        0.6.2
->>>>>>> 5b1ab122
 Cabal-Version:  >= 1.8
 Build-Type:     Simple
 License:        BSD3
