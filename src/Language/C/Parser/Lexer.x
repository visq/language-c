--- conflicted
+++ resolved
@@ -299,11 +299,7 @@
 (CTokGnuC GnuCTyCompat) __builtin_types_compatible_p
 (CTokClangC ClangBuiltinConvertVector) __builtin_convertvector
 -}
-<<<<<<< HEAD
--- Tokens: _Alignas _Alignof __alignof alignof __alignof__ __asm asm __asm__ _Atomic auto break _Bool case char __const const __const__ continue _Complex __complex__ default do double else enum extern float __float128 for _Generic goto if __inline inline __inline__ int __int128 long _Noreturn  _Nullable __nullable _Nonnull __nonnull register __restrict restrict __restrict__ return short __signed signed __signed__ sizeof static _Static_assert struct switch typedef __typeof typeof __typeof__ __thread _Thread_local union unsigned void __volatile volatile __volatile__ while __label__ __attribute __attribute__ __extension__ __real __real__ __imag __imag__ __builtin_va_arg __builtin_offsetof __builtin_types_compatible_p
-=======
--- Tokens: _Alignas _Alignof __alignof alignof __alignof__ __asm asm __asm__ _Atomic auto break _Bool case char __const const __const__ continue _Complex __complex__ default do double else enum extern float for _Generic goto if __inline inline __inline__ int __int128 long _Noreturn  _Nullable __nullable _Nonnull __nonnull register __restrict restrict __restrict__ return short __signed signed __signed__ sizeof static _Static_assert struct switch typedef __typeof typeof __typeof__ __thread _Thread_local union unsigned void __volatile volatile __volatile__ while __label__ __attribute __attribute__ __extension__ __real __real__ __imag __imag__ __builtin_va_arg __builtin_offsetof __builtin_types_compatible_p __builtin_convertvector
->>>>>>> 50bb62d7
+-- Tokens: _Alignas _Alignof __alignof alignof __alignof__ __asm asm __asm__ _Atomic auto break _Bool case char __const const __const__ continue _Complex __complex__ default do double else enum extern float __float128 for _Generic goto if __inline inline __inline__ int __int128 long _Noreturn  _Nullable __nullable _Nonnull __nonnull register __restrict restrict __restrict__ return short __signed signed __signed__ sizeof static _Static_assert struct switch typedef __typeof typeof __typeof__ __thread _Thread_local union unsigned void __volatile volatile __volatile__ while __label__ __attribute __attribute__ __extension__ __real __real__ __imag __imag__ __builtin_va_arg __builtin_offsetof __builtin_types_compatible_p  __builtin_convertvector
 idkwtok ('_' : 'A' : 'l' : 'i' : 'g' : 'n' : 'a' : 's' : []) = tok 8 CTokAlignas
 idkwtok ('_' : 'A' : 'l' : 'i' : 'g' : 'n' : 'o' : 'f' : []) = tok 8 CTokAlignof
 idkwtok ('_' : 'A' : 't' : 'o' : 'm' : 'i' : 'c' : []) = tok 7 CTokAtomic
